--- conflicted
+++ resolved
@@ -1839,12 +1839,8 @@
 			"extExpectedTS", extExpectedTS,
 			"extNextTS", extNextTS,
 			"tsJump", extNextTS-extLastTS,
-<<<<<<< HEAD
-			"nextSN", rtpMungerState.ExtLastSN+1,
+			"nextSN", rtpMungerState.ExtLastSequenceNumber+1,
 			"snOffset", snOffset,
-=======
-			"nextSN", rtpMungerState.ExtLastSequenceNumber+1,
->>>>>>> 01100650
 			"extIncomingSN", extPkt.ExtSequenceNumber,
 			"incomingTS", extPkt.Packet.Timestamp,
 			"extIncomingTS", extPkt.ExtTimestamp,
@@ -1862,12 +1858,8 @@
 			"extExpectedTS", extExpectedTS,
 			"extNextTS", extNextTS,
 			"tsJump", extNextTS-extLastTS,
-<<<<<<< HEAD
-			"nextSN", rtpMungerState.ExtLastSN+1,
+			"nextSN", rtpMungerState.ExtLastSequenceNumber+1,
 			"snOffset", snOffset,
-=======
-			"nextSN", rtpMungerState.ExtLastSequenceNumber+1,
->>>>>>> 01100650
 			"extIncomingSN", extPkt.ExtSequenceNumber,
 			"extIncomingTS", extPkt.ExtTimestamp,
 		)
@@ -1879,8 +1871,8 @@
 	var eof *SnTs
 	if snOffset != 1 {
 		eof = &SnTs{
-			extSequenceNumber: rtpMungerState.ExtLastSN + 1,
-			extTimestamp:      rtpMungerState.ExtLastTS,
+			extSequenceNumber: rtpMungerState.ExtLastSequenceNumber + 1,
+			extTimestamp:      rtpMungerState.ExtLastTimestamp,
 		}
 	}
 	return eof, nil
