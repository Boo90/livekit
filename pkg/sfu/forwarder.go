--- conflicted
+++ resolved
@@ -1576,7 +1576,7 @@
 		nextTS = lastTS + 1
 	}
 
-	snOffset := uint16(1)
+	snOffset := uint32(1)
 	tsOffset := nextTS - lastTS
 	if !rtpMungerState.LastMarker {
 		// If last forwarded packet is not end of frame, synthesise a break in sequence number.
@@ -1600,20 +1600,15 @@
 		"referenceLayerSpatial", f.referenceLayerSpatial,
 		"expectedTS", expectedTS,
 		"nextTS", nextTS,
-<<<<<<< HEAD
-		"tsOffset", tsOffset,
-		"nextSN", rtpMungerState.LastSN+snOffset,
+		"tsJump", nextTS-lastTS,
+		"nextSN", rtpMungerState.ExtLastSN+snOffset,
 		"snOffset", snOffset,
-=======
-		"tsJump", nextTS-lastTS,
-		"nextSN", rtpMungerState.ExtLastSN+1,
->>>>>>> 55d5edcf
 	)
 
 	var eof *SnTs
 	if snOffset != 1 {
 		eof = &SnTs{
-			sequenceNumber: rtpMungerState.LastSN + 1,
+			sequenceNumber: uint16(rtpMungerState.ExtLastSN + 1),
 			timestamp:      rtpMungerState.LastTS,
 		}
 	}
