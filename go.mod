--- conflicted
+++ resolved
@@ -97,24 +97,13 @@
 	github.com/zeebo/xxh3 v1.0.2 // indirect
 	go.uber.org/multierr v1.10.0 // indirect
 	go.uber.org/zap v1.25.0 // indirect
-<<<<<<< HEAD
-	golang.org/x/crypto v0.11.0 // indirect
-	golang.org/x/mod v0.11.0 // indirect
-	golang.org/x/net v0.13.0 // indirect
-	golang.org/x/sys v0.10.0 // indirect
-	golang.org/x/text v0.11.0 // indirect
-	golang.org/x/tools v0.9.3 // indirect
-	google.golang.org/genproto/googleapis/rpc v0.0.0-20230530153820-e85fd2cbaebc // indirect
-	google.golang.org/grpc v1.57.0 // indirect
-=======
-	golang.org/x/crypto v0.14.0 // indirect
+	golang.org/x/crypto v0.13.0 // indirect
 	golang.org/x/mod v0.12.0 // indirect
-	golang.org/x/net v0.17.0 // indirect
-	golang.org/x/sys v0.13.0 // indirect
+	golang.org/x/net v0.15.0 // indirect
+	golang.org/x/sys v0.12.0 // indirect
 	golang.org/x/text v0.13.0 // indirect
 	golang.org/x/tools v0.13.0 // indirect
-	google.golang.org/genproto/googleapis/rpc v0.0.0-20231012201019-e917dd12ba7a // indirect
-	google.golang.org/grpc v1.58.3 // indirect
->>>>>>> abe74a3f
+	google.golang.org/genproto/googleapis/rpc v0.0.0-20230815205213-6bfd019c3878 // indirect
+	google.golang.org/grpc v1.58.0 // indirect
 	gopkg.in/yaml.v2 v2.4.0 // indirect
 )